--- conflicted
+++ resolved
@@ -148,16 +148,10 @@
 		gemfilelock.Name: {gemfilelock.New},
 	}
 	// Rust extractors.
-<<<<<<< HEAD
-	Rust []filesystem.Extractor = []filesystem.Extractor{
-		cargolock.Extractor{},
-		cargotoml.Extractor{},
-		cargoauditable.New(cargoauditable.DefaultConfig()),
-=======
 	Rust = InitMap{
 		cargolock.Name:      {cargolock.New},
 		cargoauditable.Name: {cargoauditable.NewDefault},
->>>>>>> 6a7cdd41
+		cargotoml.Name:      {cargotoml.New},
 	}
 	// SBOM extractors.
 	SBOM = InitMap{
