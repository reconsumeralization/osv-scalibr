--- conflicted
+++ resolved
@@ -92,12 +92,13 @@
 		return maps.Values(ivs), nil
 	}
 
+	// merge go.sum inventories with go.mod ones
 	for k, sumIv := range sumIvs {
 		if iv, ok := ivs[k]; ok {
 			// if the dependency is already present then add `go.sum` to its Locations slice
 			iv.Locations = append(iv.Locations, sumIv.Locations...)
 		} else {
-			// otherwise add a new decency to the inventory
+			// otherwise add a new dependency to the inventory
 			ivs[k] = sumIv
 		}
 	}
@@ -174,26 +175,20 @@
 		}
 	}
 
-<<<<<<< HEAD
+	// Give the toolchain version priority, if present
+	if parsedLockfile.Toolchain != nil && parsedLockfile.Toolchain.Name != "" {
+		version, _, _ := strings.Cut(parsedLockfile.Toolchain.Name, "-")
+
+		packages[ivKey{name: "stdlib"}] = &extractor.Inventory{
+			Name:      "stdlib",
+			Version:   strings.TrimPrefix(version, "go"),
+			Locations: []string{input.Path},
+		}
+	}
+
 	// An additional deduplication pass is required.
 	// This is necessary because the values in the map may have changed after the replacement
 	dedupedPs := map[ivKey]*extractor.Inventory{}
-=======
-	// Give the toolchain version priority, if present
-	if parsedLockfile.Toolchain != nil && parsedLockfile.Toolchain.Name != "" {
-		version, _, _ := strings.Cut(parsedLockfile.Toolchain.Name, "-")
-
-		packages[mapKey{name: "stdlib"}] = &extractor.Inventory{
-			Name:      "stdlib",
-			Version:   strings.TrimPrefix(version, "go"),
-			Locations: []string{input.Path},
-		}
-	}
-
-	// The map values might have changed after replacement so we need to run another
-	// deduplication pass.
-	dedupedPs := map[mapKey]*extractor.Inventory{}
->>>>>>> df17136c
 	for _, p := range packages {
 		s := ivKey{name: p.Name, version: p.Version}
 		dedupedPs[s] = p
