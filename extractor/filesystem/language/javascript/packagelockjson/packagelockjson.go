// Copyright 2025 Google LLC
//
// Licensed under the Apache License, Version 2.0 (the "License");
// you may not use this file except in compliance with the License.
// You may obtain a copy of the License at
//
//      http://www.apache.org/licenses/LICENSE-2.0
//
// Unless required by applicable law or agreed to in writing, software
// distributed under the License is distributed on an "AS IS" BASIS,
// WITHOUT WARRANTIES OR CONDITIONS OF ANY KIND, either express or implied.
// See the License for the specific language governing permissions and
// limitations under the License.

// Package packagelockjson extracts package-lock.json files.
package packagelockjson

import (
	"context"
	"encoding/json"
	"fmt"
	"path"
	"path/filepath"
	"slices"
	"strings"

	"github.com/google/osv-scalibr/extractor"
	"github.com/google/osv-scalibr/extractor/filesystem"
	"github.com/google/osv-scalibr/extractor/filesystem/language/javascript/internal/commitextractor"
	"github.com/google/osv-scalibr/extractor/filesystem/osv"
	"github.com/google/osv-scalibr/internal/dependencyfile/packagelockjson"
	"github.com/google/osv-scalibr/plugin"
	"github.com/google/osv-scalibr/purl"
	"github.com/google/osv-scalibr/stats"

	"golang.org/x/exp/maps"
)

<<<<<<< HEAD
const (
	// Name is the unique name of this extractor.
	Name = "javascript/packagelockjson"
)

type npmLockDependency struct {
	// For an aliased package, Version is like "npm:[name]@[version]"
	Version      string                       `json:"version"`
	Dependencies map[string]npmLockDependency `json:"dependencies,omitempty"`

	Dev      bool `json:"dev,omitempty"`
	Optional bool `json:"optional,omitempty"`
}

type npmLockPackage struct {
	// For an aliased package, Name is the real package name
	Name     string `json:"name"`
	Version  string `json:"version"`
	Resolved string `json:"resolved"`

	Dev         bool `json:"dev,omitempty"`
	DevOptional bool `json:"devOptional,omitempty"`
	Optional    bool `json:"optional,omitempty"`

	Link bool `json:"link,omitempty"`
}

type npmLockfile struct {
	Version int `json:"lockfileVersion"`
	// npm v1- lockfiles use "dependencies"
	Dependencies map[string]npmLockDependency `json:"dependencies,omitempty"`
	// npm v2+ lockfiles use "packages"
	Packages map[string]npmLockPackage `json:"packages,omitempty"`
}

=======
>>>>>>> 96138dec
type packageDetails struct {
	Name      string
	Version   string
	Commit    string
	DepGroups []string
}

type npmPackageDetailsMap map[string]packageDetails

// mergeNpmDepsGroups handles merging the dependency groups of packages within the
// NPM ecosystem, since they can appear multiple times in the same dependency tree
//
// the merge happens almost as you'd expect, except that if either given packages
// belong to no groups, then that is the result since it indicates the package
// is implicitly a production dependency.
func mergeNpmDepsGroups(a, b packageDetails) []string {
	// if either group includes no groups, then the package is in the "production" group
	if len(a.DepGroups) == 0 || len(b.DepGroups) == 0 {
		return nil
	}

	combined := make([]string, 0, len(a.DepGroups)+len(b.DepGroups))
	combined = append(combined, a.DepGroups...)
	combined = append(combined, b.DepGroups...)

	slices.Sort(combined)

	return slices.Compact(combined)
}

func (pdm npmPackageDetailsMap) add(key string, details packageDetails) {
	existing, ok := pdm[key]

	if ok {
		details.DepGroups = mergeNpmDepsGroups(existing, details)
	}

	pdm[key] = details
}

func parseNpmLockDependencies(dependencies map[string]packagelockjson.Dependency) map[string]packageDetails {
	details := npmPackageDetailsMap{}

	for name, detail := range dependencies {
		if detail.Dependencies != nil {
			nestedDeps := parseNpmLockDependencies(detail.Dependencies)
			for k, v := range nestedDeps {
				details.add(k, v)
			}
		}

		version := detail.Version
		finalVersion := version
		commit := ""

		// If the package is aliased, get the name and version
		// E.g. npm:string-width@^4.2.0
		if strings.HasPrefix(detail.Version, "npm:") {
			i := strings.LastIndex(detail.Version, "@")
			name = detail.Version[4:i]
			finalVersion = detail.Version[i+1:]
		}

		// we can't resolve a version from a "file:" dependency
		if strings.HasPrefix(detail.Version, "file:") {
			finalVersion = ""
		} else {
			commit = commitextractor.TryExtractCommit(detail.Version)

			// if there is a commit, we want to deduplicate based on that rather than
			// the version (the versions must match anyway for the commits to match)
			//
			// we also don't actually know what the "version" is, so blank it
			if commit != "" {
				finalVersion = ""
				version = commit
			}
		}

		details.add(name+"@"+version, packageDetails{
			Name:      name,
			Version:   finalVersion,
			Commit:    commit,
			DepGroups: detail.DepGroups(),
		})
	}

	return details
}

func extractNpmPackageName(name string) string {
	maybeScope := path.Base(path.Dir(name))
	pkgName := path.Base(name)

	if strings.HasPrefix(maybeScope, "@") {
		pkgName = maybeScope + "/" + pkgName
	}

	return pkgName
}

func parseNpmLockPackages(packages map[string]packagelockjson.Package) map[string]packageDetails {
	details := npmPackageDetailsMap{}

	for namePath, detail := range packages {
		if namePath == "" {
			continue
		}

		finalName := detail.Name
		if finalName == "" {
			finalName = extractNpmPackageName(namePath)
		}

		finalVersion := detail.Version

		commit := commitextractor.TryExtractCommit(detail.Resolved)

		// if there is a commit, we want to deduplicate based on that rather than
		// the version (the versions must match anyway for the commits to match)
		if commit != "" {
			finalVersion = commit
		}

		details.add(finalName+"@"+finalVersion, packageDetails{
			Name:      finalName,
			Version:   detail.Version,
			Commit:    commit,
			DepGroups: detail.DepGroups(),
		})
	}

	return details
}

func parseNpmLock(lockfile packagelockjson.LockFile) map[string]packageDetails {
	if lockfile.Packages != nil {
		return parseNpmLockPackages(lockfile.Packages)
	}

	return parseNpmLockDependencies(lockfile.Dependencies)
}

// Config is the configuration for the Extractor.
type Config struct {
	// Stats is a stats collector for reporting metrics.
	Stats stats.Collector
	// MaxFileSizeBytes is the maximum file size this extractor will unmarshal. If
	// `FileRequired` gets a bigger file, it will return false,
	MaxFileSizeBytes int64
}

// DefaultConfig returns the default configuration for the extractor.
func DefaultConfig() Config {
	return Config{
		Stats:            nil,
		MaxFileSizeBytes: 0,
	}
}

// Extractor extracts npm packages from package-lock.json files.
type Extractor struct {
	stats            stats.Collector
	maxFileSizeBytes int64
}

// New returns a package-lock.json extractor.
//
// For most use cases, initialize with:
// ```
// e := New(DefaultConfig())
// ```
func New(cfg Config) *Extractor {
	return &Extractor{
		stats:            cfg.Stats,
		maxFileSizeBytes: cfg.MaxFileSizeBytes,
	}
}

// NewDefault returns an extractor with the default config settings.
func NewDefault() filesystem.Extractor { return New(DefaultConfig()) }

// Name of the extractor.
func (e Extractor) Name() string { return Name }

// Version of the extractor.
func (e Extractor) Version() int { return 0 }

// Requirements of the extractor.
func (e Extractor) Requirements() *plugin.Capabilities {
	return &plugin.Capabilities{}
}

// FileRequired returns true if the specified file matches npm lockfile patterns.
func (e Extractor) FileRequired(api filesystem.FileAPI) bool {
	path := api.Path()
	if filepath.Base(path) != "package-lock.json" {
		return false
	}
	// Skip lockfiles inside node_modules directories since the packages they list aren't
	// necessarily installed by the root project. We instead use the more specific top-level
	// lockfile for the root project dependencies.
	dir := filepath.ToSlash(filepath.Dir(path))
	if slices.Contains(strings.Split(dir, "/"), "node_modules") {
		return false
	}

	fileInfo, err := api.Stat()
	if err != nil {
		return false
	}
	if e.maxFileSizeBytes > 0 && fileInfo.Size() > e.maxFileSizeBytes {
		e.reportFileRequired(path, fileInfo.Size(), stats.FileRequiredResultSizeLimitExceeded)
		return false
	}

	e.reportFileRequired(path, fileInfo.Size(), stats.FileRequiredResultOK)
	return true
}

func (e Extractor) reportFileRequired(path string, fileSizeBytes int64, result stats.FileRequiredResult) {
	if e.stats == nil {
		return
	}
	e.stats.AfterFileRequired(e.Name(), &stats.FileRequiredStats{
		Path:          path,
		Result:        result,
		FileSizeBytes: fileSizeBytes,
	})
}

// Extract extracts packages from package-lock.json files passed through the scan input.
func (e Extractor) Extract(ctx context.Context, input *filesystem.ScanInput) ([]*extractor.Inventory, error) {
	inventories, err := e.extractPkgLock(ctx, input)

	if e.stats != nil {
		var fileSizeBytes int64
		if input.Info != nil {
			fileSizeBytes = input.Info.Size()
		}
		e.stats.AfterFileExtracted(e.Name(), &stats.FileExtractedStats{
			Path:          input.Path,
			Result:        filesystem.ExtractorErrorToFileExtractedResult(err),
			FileSizeBytes: fileSizeBytes,
		})
	}

	return inventories, err
}

func (e Extractor) extractPkgLock(_ context.Context, input *filesystem.ScanInput) ([]*extractor.Inventory, error) {
	var parsedLockfile *packagelockjson.LockFile

	err := json.NewDecoder(input.Reader).Decode(&parsedLockfile)

	if err != nil {
		return nil, fmt.Errorf("could not extract from %q: %w", input.Path, err)
	}

	packages := maps.Values(parseNpmLock(*parsedLockfile))
	inventories := make([]*extractor.Inventory, len(packages))

	for i, pkg := range packages {
		if pkg.DepGroups == nil {
			pkg.DepGroups = []string{}
		}

		inventories[i] = &extractor.Inventory{
			Name: pkg.Name,
			SourceCode: &extractor.SourceCodeIdentifier{
				Commit: pkg.Commit,
			},
			Version: pkg.Version,
			Metadata: osv.DepGroupMetadata{
				DepGroupVals: pkg.DepGroups,
			},
			Locations: []string{input.Path},
		}
	}

	return inventories, nil
}

// ToPURL converts an inventory created by this extractor into a PURL.
func (e Extractor) ToPURL(i *extractor.Inventory) *purl.PackageURL {
	return &purl.PackageURL{
		Type:    purl.TypeNPM,
		Name:    strings.ToLower(i.Name),
		Version: i.Version,
	}
}

// Ecosystem returns the OSV ecosystem ('npm') of the software extracted by this extractor.
func (e Extractor) Ecosystem(_ *extractor.Inventory) string { return "npm" }<|MERGE_RESOLUTION|>--- conflicted
+++ resolved
@@ -36,44 +36,11 @@
 	"golang.org/x/exp/maps"
 )
 
-<<<<<<< HEAD
 const (
 	// Name is the unique name of this extractor.
 	Name = "javascript/packagelockjson"
 )
 
-type npmLockDependency struct {
-	// For an aliased package, Version is like "npm:[name]@[version]"
-	Version      string                       `json:"version"`
-	Dependencies map[string]npmLockDependency `json:"dependencies,omitempty"`
-
-	Dev      bool `json:"dev,omitempty"`
-	Optional bool `json:"optional,omitempty"`
-}
-
-type npmLockPackage struct {
-	// For an aliased package, Name is the real package name
-	Name     string `json:"name"`
-	Version  string `json:"version"`
-	Resolved string `json:"resolved"`
-
-	Dev         bool `json:"dev,omitempty"`
-	DevOptional bool `json:"devOptional,omitempty"`
-	Optional    bool `json:"optional,omitempty"`
-
-	Link bool `json:"link,omitempty"`
-}
-
-type npmLockfile struct {
-	Version int `json:"lockfileVersion"`
-	// npm v1- lockfiles use "dependencies"
-	Dependencies map[string]npmLockDependency `json:"dependencies,omitempty"`
-	// npm v2+ lockfiles use "packages"
-	Packages map[string]npmLockPackage `json:"packages,omitempty"`
-}
-
-=======
->>>>>>> 96138dec
 type packageDetails struct {
 	Name      string
 	Version   string
