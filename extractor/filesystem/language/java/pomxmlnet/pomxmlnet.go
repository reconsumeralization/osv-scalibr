// Copyright 2025 Google LLC
//
// Licensed under the Apache License, Version 2.0 (the "License");
// you may not use this file except in compliance with the License.
// You may obtain a copy of the License at
//
//      http://www.apache.org/licenses/LICENSE-2.0
//
// Unless required by applicable law or agreed to in writing, software
// distributed under the License is distributed on an "AS IS" BASIS,
// WITHOUT WARRANTIES OR CONDITIONS OF ANY KIND, either express or implied.
// See the License for the specific language governing permissions and
// limitations under the License.

// Package pomxmlnet extracts Maven's pom.xml format with transitive dependency resolution.
package pomxmlnet

import (
	"context"
	"fmt"
	"path/filepath"
	"strings"

	"golang.org/x/exp/maps"

	"deps.dev/util/maven"
	"deps.dev/util/resolve"
	mavenresolve "deps.dev/util/resolve/maven"
	"github.com/google/osv-scalibr/clients/datasource"
	"github.com/google/osv-scalibr/clients/resolution"
	"github.com/google/osv-scalibr/extractor"
	"github.com/google/osv-scalibr/extractor/filesystem"
	"github.com/google/osv-scalibr/extractor/filesystem/osv"
	"github.com/google/osv-scalibr/internal/mavenutil"
	"github.com/google/osv-scalibr/plugin"
	"github.com/google/osv-scalibr/purl"
)

// Extractor extracts Maven packages with transitive dependency resolution.
type Extractor struct {
<<<<<<< HEAD
	resolve.Client
=======
	depClient   resolution.DependencyClient
	mavenClient *datasource.MavenRegistryAPIClient
}

// Config is the configuration for the pomxmlnet Extractor.
type Config struct {
	resolution.DependencyClient
>>>>>>> 604d8369
	*datasource.MavenRegistryAPIClient
}

// DefaultConfig returns the default configuration for the pomxmlnet extractor.
func DefaultConfig() Config {
	// No need to check errors since we are using the default Maven Central URL.
	depClient, _ := resolution.NewMavenRegistryClient(datasource.MavenCentral)
	mavenClient, _ := datasource.NewMavenRegistryAPIClient(datasource.MavenRegistry{
		URL:             datasource.MavenCentral,
		ReleasesEnabled: true,
	})
	return Config{
		DependencyClient:       depClient,
		MavenRegistryAPIClient: mavenClient,
	}
}

// New makes a new pom.xml transitive extractor with the given config.
func New(c Config) *Extractor {
	return &Extractor{
		depClient:   c.DependencyClient,
		mavenClient: c.MavenRegistryAPIClient,
	}
}

// Name of the extractor.
func (e Extractor) Name() string { return "java/pomxmlnet" }

// Version of the extractor.
func (e Extractor) Version() int { return 0 }

// Requirements of the extractor.
func (e Extractor) Requirements() *plugin.Capabilities {
	return &plugin.Capabilities{
		Network:  true,
		DirectFS: true,
	}
}

// FileRequired returns true if the specified file matches Maven POM lockfile patterns.
func (e Extractor) FileRequired(fapi filesystem.FileAPI) bool {
	return filepath.Base(fapi.Path()) == "pom.xml"
}

// Extract extracts packages from pom.xml files passed through the scan input.
func (e Extractor) Extract(ctx context.Context, input *filesystem.ScanInput) ([]*extractor.Inventory, error) {
	var project maven.Project
	if err := datasource.NewMavenDecoder(input.Reader).Decode(&project); err != nil {
		return nil, fmt.Errorf("could not extract from %s: %w", input.Path, err)
	}
	// Empty JDK and ActivationOS indicates merging the default profiles.
	if err := project.MergeProfiles("", maven.ActivationOS{}); err != nil {
		return nil, fmt.Errorf("failed to merge profiles: %w", err)
	}
	// Clear the registries that may be from other extraction.
	e.mavenClient = e.mavenClient.WithoutRegistries()
	for _, repo := range project.Repositories {
		if err := e.mavenClient.AddRegistry(datasource.MavenRegistry{
			URL:              string(repo.URL),
			ID:               string(repo.ID),
			ReleasesEnabled:  repo.Releases.Enabled.Boolean(),
			SnapshotsEnabled: repo.Snapshots.Enabled.Boolean(),
		}); err != nil {
			return nil, fmt.Errorf("failed to add registry %s: %w", repo.URL, err)
		}
	}
	// Merging parents data by parsing local parent pom.xml or fetching from upstream.
	if err := mavenutil.MergeParents(ctx, input, e.mavenClient, &project, project.Parent, 1, true); err != nil {
		return nil, fmt.Errorf("failed to merge parents: %w", err)
	}
	// Process the dependencies:
	//  - dedupe dependencies and dependency management
	//  - import dependency management
	//  - fill in missing dependency version requirement
	project.ProcessDependencies(func(groupID, artifactID, version maven.String) (maven.DependencyManagement, error) {
		return mavenutil.GetDependencyManagement(ctx, e.mavenClient, groupID, artifactID, version)
	})

	if registries := e.mavenClient.GetRegistries(); len(registries) > 0 {
		clientRegs := make([]resolution.Registry, len(registries))
		for i, reg := range registries {
			clientRegs[i] = reg
		}
<<<<<<< HEAD
		if cl, ok := e.Client.(resolution.ClientWithRegistries); ok {
			if err := cl.AddRegistries(clientRegs); err != nil {
				return nil, err
			}
		}
	}

	overrideClient := resolution.NewOverrideClient(e.Client)
=======
		if err := e.depClient.AddRegistries(clientRegs); err != nil {
			return nil, err
		}
	}

	overrideClient := resolution.NewOverrideClient(e.depClient)
>>>>>>> 604d8369
	resolver := mavenresolve.NewResolver(overrideClient)

	// Resolve the dependencies.
	root := resolve.Version{
		VersionKey: resolve.VersionKey{
			PackageKey: resolve.PackageKey{
				System: resolve.Maven,
				Name:   project.ProjectKey.Name(),
			},
			VersionType: resolve.Concrete,
			Version:     string(project.Version),
		}}
	reqs := make([]resolve.RequirementVersion, len(project.Dependencies)+len(project.DependencyManagement.Dependencies))
	for i, d := range project.Dependencies {
		reqs[i] = resolve.RequirementVersion{
			VersionKey: resolve.VersionKey{
				PackageKey: resolve.PackageKey{
					System: resolve.Maven,
					Name:   d.Name(),
				},
				VersionType: resolve.Requirement,
				Version:     string(d.Version),
			},
			Type: resolve.MavenDepType(d, ""),
		}
	}
	for i, d := range project.DependencyManagement.Dependencies {
		reqs[len(project.Dependencies)+i] = resolve.RequirementVersion{
			VersionKey: resolve.VersionKey{
				PackageKey: resolve.PackageKey{
					System: resolve.Maven,
					Name:   d.Name(),
				},
				VersionType: resolve.Requirement,
				Version:     string(d.Version),
			},
			Type: resolve.MavenDepType(d, mavenutil.OriginManagement),
		}
	}
	overrideClient.AddVersion(root, reqs)

	g, err := resolver.Resolve(ctx, root.VersionKey)
	if err != nil {
		return nil, fmt.Errorf("failed resolving %v: %w", root, err)
	}
	for i, e := range g.Edges {
		g.Edges[i] = e
	}

	details := map[string]*extractor.Inventory{}
	for i := 1; i < len(g.Nodes); i++ {
		// Ignore the first node which is the root.
		node := g.Nodes[i]
		depGroups := []string{}
		inventory := extractor.Inventory{
			Name:    node.Version.Name,
			Version: node.Version.Version,
			// TODO(#408): Add merged paths in here as well
			Locations: []string{input.Path},
		}
		// We are only able to know dependency groups of direct dependencies but
		// not transitive dependencies because the nodes in the resolve graph does
		// not have the scope information.
		for _, dep := range project.Dependencies {
			if dep.Name() != inventory.Name {
				continue
			}
			if dep.Scope != "" && dep.Scope != "compile" {
				depGroups = append(depGroups, string(dep.Scope))
			}
		}
		inventory.Metadata = osv.DepGroupMetadata{
			DepGroupVals: depGroups,
		}
		details[inventory.Name] = &inventory
	}

	return maps.Values(details), nil
}

// ToPURL converts an inventory created by this extractor into a PURL.
func (e Extractor) ToPURL(i *extractor.Inventory) *purl.PackageURL {
	g, a, _ := strings.Cut(i.Name, ":")
	return &purl.PackageURL{
		Type:      purl.TypeMaven,
		Namespace: g,
		Name:      a,
		Version:   i.Version,
		// TODO(#426): add Maven classifier and type to PURL.
	}
}

// Ecosystem returns the OSV ecosystem ('npm') of the software extracted by this extractor.
func (e Extractor) Ecosystem(_ *extractor.Inventory) string {
	return "Maven"
}

var _ filesystem.Extractor = Extractor{}<|MERGE_RESOLUTION|>--- conflicted
+++ resolved
@@ -38,17 +38,13 @@
 
 // Extractor extracts Maven packages with transitive dependency resolution.
 type Extractor struct {
-<<<<<<< HEAD
-	resolve.Client
-=======
-	depClient   resolution.DependencyClient
+	depClient   resolve.Client
 	mavenClient *datasource.MavenRegistryAPIClient
 }
 
 // Config is the configuration for the pomxmlnet Extractor.
 type Config struct {
-	resolution.DependencyClient
->>>>>>> 604d8369
+	DependencyClient resolve.Client
 	*datasource.MavenRegistryAPIClient
 }
 
@@ -132,23 +128,14 @@
 		for i, reg := range registries {
 			clientRegs[i] = reg
 		}
-<<<<<<< HEAD
-		if cl, ok := e.Client.(resolution.ClientWithRegistries); ok {
+		if cl, ok := e.depClient.(resolution.ClientWithRegistries); ok {
 			if err := cl.AddRegistries(clientRegs); err != nil {
 				return nil, err
 			}
 		}
 	}
 
-	overrideClient := resolution.NewOverrideClient(e.Client)
-=======
-		if err := e.depClient.AddRegistries(clientRegs); err != nil {
-			return nil, err
-		}
-	}
-
 	overrideClient := resolution.NewOverrideClient(e.depClient)
->>>>>>> 604d8369
 	resolver := mavenresolve.NewResolver(overrideClient)
 
 	// Resolve the dependencies.
