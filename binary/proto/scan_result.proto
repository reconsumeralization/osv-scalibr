/*
 * Copyright 2025 Google LLC
 *
 * Licensed under the Apache License, Version 2.0 (the "License");
 * you may not use this file except in compliance with the License.
 * You may obtain a copy of the License at
 *
 * http://www.apache.org/licenses/LICENSE-2.0
 *
 * Unless required by applicable law or agreed to in writing, software
 * distributed under the License is distributed on an "AS IS" BASIS,
 * WITHOUT WARRANTIES OR CONDITIONS OF ANY KIND, either express or implied.
 * See the License for the specific language governing permissions and
 * limitations under the License.
 */

syntax = "proto3";

package scalibr;

import "google/protobuf/timestamp.proto";

option go_package = "github.com/google/scalibr/binary/proto/scan_result_go_proto";
option java_multiple_files = true;

// Proto file describing the SCALIBR scan results. Whenever this proto is
// modified make sure to regenerate the go_proto file by running
// `make protos`

// The results of a scan incl. scan status and artifacts found.
message ScanResult {
  string version = 1;
  google.protobuf.Timestamp start_time = 2;
  google.protobuf.Timestamp end_time = 3;
  // Status of the overall scan.
  ScanStatus status = 4;
  // Status and versions of the plugins that ran.
  repeated PluginStatus plugin_status = 5;
  // TODO(b/400910349): Remove once integrators stop using these fields.
  repeated Package inventories_deprecated = 6 [deprecated = true];
  repeated Finding findings_deprecated = 7 [deprecated = true];
  Inventory inventory = 8;
}

// The artifacts (e.g. software inventory, security findings) that a scan found.
message Inventory {
  repeated Package packages = 1;
  repeated Finding findings = 2;
}

message ScanStatus {
  ScanStatusEnum status = 1;
  string failure_reason = 2;
  enum ScanStatusEnum {
    UNSPECIFIED = 0;
    SUCCEEDED = 1;
    PARTIALLY_SUCCEEDED = 2;
    FAILED = 3;
  }
}

message PluginStatus {
  string name = 1;
  int32 version = 2;
  ScanStatus status = 3;
}

// A software package or library found by an extractor.
// PURL or CPE needs to be set, maybe both.
message Package {
  reserved 3, 4;
  // Human-readable name of the software, to be used for things like logging.
  // For vuln matching, use the name from metadata.
  string name = 11;
  // Version of the package.
  string version = 12;
  // Source code level package identifiers.
  SourceCodeIdentifier source_code = 26;
  // Package URL of the software.
  Purl purl = 1;
  // Ecosystem - For software packages this corresponds to an OSV ecosystem
  // value, e.g. PyPI.
  string ecosystem = 27;
  // Paths or source of files related to the package.
  repeated string locations = 2;
  // The name of the Extractor that found this software. Set by the
  // core library.
  string extractor = 10;
  // The additional data found in the package.
  oneof metadata {
    PythonPackageMetadata python_metadata = 5;
    JavascriptPackageJSONMetadata javascript_metadata = 6;
    APKPackageMetadata apk_metadata = 7;
    DPKGPackageMetadata dpkg_metadata = 8;
    RPMPackageMetadata rpm_metadata = 9;
    COSPackageMetadata cos_metadata = 13;
    DEPSJSONMetadata depsjson_metadata = 40;
    SPDXPackageMetadata spdx_metadata = 14;
    JavaArchiveMetadata java_archive_metadata = 15;
    JavaLockfileMetadata java_lockfile_metadata = 31;
    PACMANPackageMetadata pacman_metadata = 36;
    NixPackageMetadata nix_metadata = 37;
    KernelModuleMetadata kernel_module_metadata = 38;
    VmlinuzMetadata vmlinuz_metadata = 39;
    PortagePackageMetadata portage_metadata = 41;
    OSVPackageMetadata osv_metadata = 16;
    PythonRequirementsMetadata python_requirements_metadata = 21;
    PythonSetupMetadata python_setup_metadata = 44;
    ContainerdContainerMetadata containerd_container_metadata = 22;
    SNAPPackageMetadata snap_metadata = 23;
    FlatpakPackageMetadata flatpak_metadata = 24;
    MacAppsMetadata mac_apps_metadata = 34;
    ContainerdRuntimeContainerMetadata containerd_runtime_container_metadata =
        25;
    CDXPackageMetadata cdx_metadata = 30;
    WindowsOSVersion windows_os_version_metadata = 33;
    HomebrewPackageMetadata homebrew_metadata = 42;
    ChromeExtensionsMetadata chrome_extensions_metadata = 47;
    VSCodeExtensionsMetadata vscode_extensions_metadata = 46;
<<<<<<< HEAD
    PodmanMetadata podman_metadata = 50;
=======
    DockerContainersMetadata docker_containers_metadata = 48;
>>>>>>> 646fda70
  }

  repeated AnnotationEnum annotations = 28;
  enum AnnotationEnum {
    UNSPECIFIED = 0;
    TRANSITIONAL = 1;
    INSIDE_OS_PACKAGE = 2;
    INSIDE_CACHE_DIR = 3;
  }

  // Details about the layer a package was found in. This should be set only for
  // container image scanning.
  LayerDetails layer_details = 35;
}

// Additional identifiers for source code software packages (e.g. NPM).
message SourceCodeIdentifier {
  string repo = 1;
  string commit = 2;
}

// Details about the layer a package was found in.
message LayerDetails {
  // The index of the layer in the container image.
  int32 index = 1;
  // The diff ID (typically a sha256 hash) of the layer in the container image.
  string diff_id = 2;
  // The layer chain ID (sha256 hash) of the layer in the container image.
  // https://github.com/opencontainers/image-spec/blob/main/config.md#layer-chainid
  string chain_id = 5;
  // The layer build command that was used to build the layer. This may not be
  // found in all layers depending on how the container image is built.
  string command = 3;
  // Denotes whether the layer is in the base image.
  bool in_base_image = 4;
}

// Package URL, see https://github.com/package-url/purl-spec
message Purl {
  // String representation.
  string purl = 1;
  // Package type, e.g. "maven, npm, pypi".
  string type = 2;
  // Package name.
  string name = 3;
  // Package version.
  string version = 4;
  // Name prefix such as a Maven groupid, or Docker image owner.
  string namespace = 5;
  // Extra qualifying data for a package such as an OS, architecture, etc.
  repeated Qualifier qualifiers = 6;
  // Extra subpath within a package, relative to the package root.
  string subpath = 7;
}

message Qualifier {
  string key = 1;
  string value = 2;
}

// A security finding found by a detector. It could describe things like a CVE
// or a CIS non-compliance.
message Finding {
  // Info specific to the finding. Should always be the same for the same type
  // of finding.
  Advisory adv = 1;
  // Instance-specific info such as location of the vulnerable files.
  TargetDetails target = 2;
  // Additional free-text info.
  string extra = 3;
  // The name of the Detectors that found this finding. Set by the core library.
  repeated string detectors = 4;
}

message Advisory {
  // A unique ID for the finding.
  AdvisoryId id = 1;
  TypeEnum type = 2;
  string title = 3;
  string description = 4;
  // Remediation instructions, e.g. "update to latest version".
  string recommendation = 5;
  Severity sev = 6;
  enum TypeEnum {
    UNKNOWN = 0;
    VULNERABILITY = 1;
    CIS_FINDING = 2;
  }
}

// A unique identifier per advisory.
message AdvisoryId {
  string publisher = 1;  // e.g. "CVE".
  string reference = 2;  // e.g. "CVE-2023-1234".
}

message Severity {
  // Required severity enum. Can be used for e.g. prioritizing filed bugs.
  SeverityEnum severity = 1;
  // Optional CVSS scores, only set for vulns with CVEs.
  CVSS cvss_v2 = 2;
  CVSS cvss_v3 = 3;
  enum SeverityEnum {
    UNSPECIFIED = 0;
    MINIMAL = 1;
    LOW = 2;
    MEDIUM = 3;
    HIGH = 4;
    CRITICAL = 5;
  }
}

message CVSS {
  float base_score = 1;
  float temporal_score = 2;
  float environmental_score = 3;
}

message TargetDetails {
  // The software affected by the finding.
  Package package = 1;
  // Location of vulnerable files not related to the package,
  // e.g. config files with misconfigurations.
  repeated string location = 3;
}

// The additional data found in python packages.
message PythonPackageMetadata {
  string author = 1;
  string author_email = 2;
}

// The additional data found in npm packages.
message JavascriptPackageJSONMetadata {
  string author = 1;
  repeated string maintainers = 2;
  repeated string contributors = 3;
}

// The additional data found in APK packages.
message APKPackageMetadata {
  string package_name = 1;
  string origin_name = 2;
  string os_id = 3;
  string os_version_id = 4;
  string maintainer = 5;
  string architecture = 6;
  string license = 7;
}

// The additional data found in DPKG packages.
// Next ID: 11
message DPKGPackageMetadata {
  string package_name = 1;
  string source_name = 2;
  string source_version = 3;
  string package_version = 4;
  string os_id = 5;
  string os_version_codename = 6;
  string os_version_id = 7;
  string maintainer = 8;
  string architecture = 9;
  string status = 10;
}

// The additional data found in RPM packages.
message RPMPackageMetadata {
  string package_name = 1;
  string source_rpm = 2;
  int32 epoch = 3;
  string os_id = 4;
  string os_version_id = 5;
  string os_build_id = 6;
  string os_name = 7;
  string vendor = 8;
  string architecture = 9;
  string license = 10;
}

// The additional data found in COS packages.
message COSPackageMetadata {
  string name = 1;
  string version = 2;
  string category = 3;
  string os_version = 4;
  string os_version_id = 5;
}

// The additional data found in PACMAN packages.
message PACMANPackageMetadata {
  string package_name = 1;
  string package_version = 2;
  string os_id = 3;
  string os_version_id = 4;
  string package_description = 5;
  string package_dependencies = 6;
}

// The additional data found in Nix packages.
message NixPackageMetadata {
  string package_name = 1;
  string package_version = 2;
  string package_hash = 3;
  string package_output = 4;
  string os_id = 5;
  string os_version_codename = 6;
  string os_version_id = 7;
}

// The additional data found in .NET deps json packages.
message DEPSJSONMetadata {
  string package_name = 1;
  string package_version = 2;
  string type = 3;
}

// The additional data found in SNAP packages.
message SNAPPackageMetadata {
  string name = 1;
  string version = 2;
  string grade = 3;
  string type = 4;
  repeated string architectures = 5;
  string os_id = 6;
  string os_version_codename = 7;
  string os_version_id = 8;
}

// The additional data found in portage packages.
message PortagePackageMetadata {
  string package_name = 1;
  string package_version = 2;
  string os_id = 3;
  string os_version_id = 4;
}

// The additional data found in Flatpak packages.
message FlatpakPackageMetadata {
  string package_name = 1;
  string package_id = 2;
  string package_version = 3;
  string release_date = 4;
  string os_name = 5;
  string os_id = 6;
  string os_version_id = 7;
  string os_build_id = 8;
  string developer = 9;
}

// The additional data found in MODULE packages.
message KernelModuleMetadata {
  string package_name = 1;
  string package_version = 2;
  string package_vermagic = 3;
  string package_source_version_identifier = 4;
  string os_id = 5;
  string os_version_codename = 6;
  string os_version_id = 7;
  string package_author = 8;
}

// The additional data found in Vmlinuz packages.
message VmlinuzMetadata {
  string name = 1;
  string version = 2;
  string architecture = 3;
  string extended_version = 4;
  string format = 5;
  int32 swap_device = 6;
  int32 root_device = 7;
  string video_mode = 8;
  string os_id = 9;
  string os_version_codename = 10;
  string os_version_id = 11;
  bool rw_root_fs = 12;
}

// The additional data found in Mac Applications.
message MacAppsMetadata {
  string bundle_display_name = 1;
  string bundle_identifier = 2;
  string bundle_short_version_string = 3;
  string bundle_executable = 4;
  string bundle_name = 5;
  string bundle_package_type = 6;
  string bundle_signature = 7;
  string bundle_version = 8;
  string product_id = 9;
  string update_url = 10;
}

// The additional data for packages extracted from SPDX files.
message SPDXPackageMetadata {
  Purl purl = 1;
  repeated string cpes = 2;
}

// The additional data for packages extracted from CDX files.
message CDXPackageMetadata {
  Purl purl = 1;
  repeated string cpes = 2;
}

// The additional data found in Java JAR packages.
message JavaArchiveMetadata {
  string artifact_id = 2;
  string group_id = 3;
  string sha1 = 4;
}

// The additional data found in Java lockfiles.
message JavaLockfileMetadata {
  string artifact_id = 1;
  string group_id = 2;
  repeated string dep_group_vals = 3;
  bool is_transitive = 4;
}

// The additional data for packages extracted by an OSV extractor wrapper.
message OSVPackageMetadata {
  string purl_type = 1;
  string commit = 2;
  string ecosystem = 3;
  string compare_as = 4;
}

message PythonRequirementsMetadata {
  repeated string hash_checking_mode_values = 1;
  string version_comparator = 2;
  string requirement = 3;
}

message PythonSetupMetadata {
  string version_comparator = 2;
}

message ContainerdContainerMetadata {
  string namespace_name = 1;
  string image_name = 2;
  string image_digest = 3;
  string runtime = 4;
  int32 pid = 5;
  string snapshotter = 6;
  string snapshot_key = 7;
  string lower_dir = 8;
  string upper_dir = 9;
  string work_dir = 10;
  string id = 11;
  string pod_name = 12;
  string pod_namespace = 13;
}

message ContainerdRuntimeContainerMetadata {
  string namespace_name = 1;
  string image_name = 2;
  string image_digest = 3;
  string runtime = 4;
  string id = 5;
  int32 pid = 6;
  string rootfs_path = 7;
}

message WindowsOSVersion {
  string product = 1;
  string full_version = 2;
}

// The additional data found in Homebrew packages.
message HomebrewPackageMetadata {}

// The additional data found in Chrome extensions.
message ChromeExtensionsMetadata {
  string name = 1;
  string description = 2;
  string author_email = 3;
  repeated string host_permissions = 4;
  int32 manifest_version = 5;
  string minimum_chrome_version = 6;
  repeated string permissions = 7;
  string update_url = 8;
}

// The additional data found in VSCode extensions.
message VSCodeExtensionsMetadata {
  string id = 1;
  string publisher_id = 2;
  string publisher_display_name = 3;
  string target_platform = 4;
  bool updated = 5;
  bool is_pre_release_version = 6;
  int64 installed_timestamp = 7;
}

<<<<<<< HEAD
// The additional data found in Podman containers.
message PodmanMetadata {
    map<uint32, Protocol> exposed_ports = 1;
    int32 pid = 2;
    string namespace = 3;
    google.protobuf.Timestamp started_time = 4;
    google.protobuf.Timestamp finished_time = 5;
    string status = 6;
    int32 exit_code = 7;
    bool exited = 8;
}

message Protocol{
  repeated string names=1;
=======
// The additional data found in Docker container.
message DockerContainersMetadata {
  string image_name = 1;
  string image_digest = 2;
  string id = 3;
  repeated DockerPort ports = 4;
}

message DockerPort {
  string ip = 1;
  uint32 private_port = 2;
  uint32 public_port = 3;
  string type = 4;
>>>>>>> 646fda70
}<|MERGE_RESOLUTION|>--- conflicted
+++ resolved
@@ -117,11 +117,8 @@
     HomebrewPackageMetadata homebrew_metadata = 42;
     ChromeExtensionsMetadata chrome_extensions_metadata = 47;
     VSCodeExtensionsMetadata vscode_extensions_metadata = 46;
-<<<<<<< HEAD
     PodmanMetadata podman_metadata = 50;
-=======
     DockerContainersMetadata docker_containers_metadata = 48;
->>>>>>> 646fda70
   }
 
   repeated AnnotationEnum annotations = 28;
@@ -515,7 +512,6 @@
   int64 installed_timestamp = 7;
 }
 
-<<<<<<< HEAD
 // The additional data found in Podman containers.
 message PodmanMetadata {
     map<uint32, Protocol> exposed_ports = 1;
@@ -529,9 +525,9 @@
 }
 
 message Protocol{
-  repeated string names=1;
-=======
-// The additional data found in Docker container.
+  repeated string names = 1;
+}
+
 message DockerContainersMetadata {
   string image_name = 1;
   string image_digest = 2;
@@ -544,5 +540,4 @@
   uint32 private_port = 2;
   uint32 public_port = 3;
   string type = 4;
->>>>>>> 646fda70
 }